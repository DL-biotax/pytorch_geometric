--- conflicted
+++ resolved
@@ -43,13 +43,10 @@
     'torchmetrics',
     'scikit-image',
     'pytorch-memlab',
-<<<<<<< HEAD
     'bidict',
-=======
     'pgmpy',
     'opt_einsum',  # required for pgmpy
     'statsmodels',
->>>>>>> 29b20796
 ]
 
 benchmark_requires = [
